import os
import re
from datetime import datetime, timedelta
from threading import Event
from typing import Any, List, Dict, Tuple, Optional

import pytz
from apscheduler.schedulers.background import BackgroundScheduler
from apscheduler.triggers.cron import CronTrigger
from lxml import etree
from ruamel.yaml import CommentedMap

from app.core.config import settings
from app.core.event import eventmanager
from app.db.site_oper import SiteOper
from app.helper.sites import SitesHelper
from app.helper.torrent import TorrentHelper
from app.log import logger
from app.modules.qbittorrent import Qbittorrent
from app.modules.transmission import Transmission
from app.plugins import _PluginBase
from app.plugins.iyuuautoseed.iyuu_helper import IyuuHelper
from app.schemas import NotificationType
from app.schemas.types import EventType
from app.utils.http import RequestUtils
from app.utils.string import StringUtils


class IYUUAutoSeed(_PluginBase):
    # 插件名称
    plugin_name = "IYUU自动辅种"
    # 插件描述
    plugin_desc = "基于IYUU官方Api实现自动辅种。"
    # 插件图标
    plugin_icon = "IYUU.png"
    # 插件版本
<<<<<<< HEAD
    plugin_version = "1.4.1"
=======
    plugin_version = "1.5"
>>>>>>> ead01e5a
    # 插件作者
    plugin_author = "jxxghp"
    # 作者主页
    author_url = "https://github.com/jxxghp"
    # 插件配置项ID前缀
    plugin_config_prefix = "iyuuautoseed_"
    # 加载顺序
    plugin_order = 17
    # 可使用的用户级别
    auth_level = 2

    # 私有属性
    _scheduler = None
    iyuuhelper = None
    qb = None
    tr = None
    sites = None
    siteoper = None
    torrent = None
    # 开关
    _enabled = False
    _cron = None
    _onlyonce = False
    _token = None
    _downloaders = []
    _sites = []
    _notify = False
    _nolabels = None
    _nopaths = None
    _clearcache = False
    # 退出事件
    _event = Event()
    # 种子链接xpaths
    _torrent_xpaths = [
        "//form[contains(@action, 'download.php?id=')]/@action",
        "//a[contains(@href, 'download.php?hash=')]/@href",
        "//a[contains(@href, 'download.php?id=')]/@href",
        "//a[@class='index'][contains(@href, '/dl/')]/@href",
    ]
    _torrent_tags = ["已整理", "辅种"]
    # 待校全种子hash清单
    _recheck_torrents = {}
    _is_recheck_running = False
    # 辅种缓存，出错的种子不再重复辅种，可清除
    _error_caches = []
    # 辅种缓存，辅种成功的种子，可清除
    _success_caches = []
    # 辅种缓存，出错的种子不再重复辅种，且无法清除。种子被删除404等情况
    _permanent_error_caches = []
    # 辅种计数
    total = 0
    realtotal = 0
    success = 0
    exist = 0
    fail = 0
    cached = 0

    def init_plugin(self, config: dict = None):
        self.sites = SitesHelper()
        self.siteoper = SiteOper()
        self.torrent = TorrentHelper()
        # 读取配置
        if config:
            self._enabled = config.get("enabled")
            self._onlyonce = config.get("onlyonce")
            self._cron = config.get("cron")
            self._token = config.get("token")
            self._downloaders = config.get("downloaders")
            self._sites = config.get("sites") or []
            self._notify = config.get("notify")
            self._nolabels = config.get("nolabels")
            self._nopaths = config.get("nopaths")
            self._clearcache = config.get("clearcache")
            self._permanent_error_caches = [] if self._clearcache else config.get("permanent_error_caches") or []
            self._error_caches = [] if self._clearcache else config.get("error_caches") or []
            self._success_caches = [] if self._clearcache else config.get("success_caches") or []

            # 过滤掉已删除的站点
            all_sites = [site.id for site in self.siteoper.list_order_by_pri()] + [site.get("id") for site in
                                                                                   self.__custom_sites()]
            self._sites = [site_id for site_id in all_sites if site_id in self._sites]
            self.__update_config()

        # 停止现有任务
        self.stop_service()

        # 启动定时任务 & 立即运行一次
        if self.get_state() or self._onlyonce:
            self.iyuuhelper = IyuuHelper(token=self._token)
            self._scheduler = BackgroundScheduler(timezone=settings.TZ)
            self.qb = Qbittorrent()
            self.tr = Transmission()

            if self._onlyonce:
                logger.info(f"辅种服务启动，立即运行一次")
                self._scheduler.add_job(self.auto_seed, 'date',
                                        run_date=datetime.now(
                                            tz=pytz.timezone(settings.TZ)) + timedelta(seconds=3)
                                        )

                # 关闭一次性开关
                self._onlyonce = False
                if self._scheduler.get_jobs():
                    # 追加种子校验服务
                    self._scheduler.add_job(self.check_recheck, 'interval', minutes=3)
                    # 启动服务
                    self._scheduler.print_jobs()
                    self._scheduler.start()

            if self._clearcache:
                # 关闭清除缓存开关
                self._clearcache = False

            if self._clearcache or self._onlyonce:
                # 保存配置
                self.__update_config()

    def get_state(self) -> bool:
        return True if self._enabled and self._cron and self._token and self._downloaders else False

    @staticmethod
    def get_command() -> List[Dict[str, Any]]:
        pass

    def get_api(self) -> List[Dict[str, Any]]:
        pass

    def get_service(self) -> List[Dict[str, Any]]:
        """
        注册插件公共服务
        [{
            "id": "服务ID",
            "name": "服务名称",
            "trigger": "触发器：cron/interval/date/CronTrigger.from_crontab()",
            "func": self.xxx,
            "kwargs": {} # 定时器参数
        }]
        """
        if self.get_state():
            return [{
                "id": "IYUUAutoSeed",
                "name": "IYUU自动辅种服务",
                "trigger": CronTrigger.from_crontab(self._cron),
                "func": self.auto_seed,
                "kwargs": {}
            }]
        return []

    def get_form(self) -> Tuple[List[dict], Dict[str, Any]]:
        """
        拼装插件配置页面，需要返回两块数据：1、页面配置；2、数据结构
        """
        # 站点的可选项（内置站点 + 自定义站点）
        customSites = self.__custom_sites()

        # 站点的可选项
        site_options = ([{"title": site.name, "value": site.id}
                         for site in self.siteoper.list_order_by_pri()]
                        + [{"title": site.get("name"), "value": site.get("id")}
                           for site in customSites])
        return [
            {
                'component': 'VForm',
                'content': [
                    {
                        'component': 'VRow',
                        'content': [
                            {
                                'component': 'VCol',
                                'props': {
                                    'cols': 12,
                                    'md': 6
                                },
                                'content': [
                                    {
                                        'component': 'VSwitch',
                                        'props': {
                                            'model': 'enabled',
                                            'label': '启用插件',
                                        }
                                    }
                                ]
                            },
                            {
                                'component': 'VCol',
                                'props': {
                                    'cols': 12,
                                    'md': 6
                                },
                                'content': [
                                    {
                                        'component': 'VSwitch',
                                        'props': {
                                            'model': 'notify',
                                            'label': '发送通知',
                                        }
                                    }
                                ]
                            }
                        ]
                    },
                    {
                        'component': 'VRow',
                        'content': [
                            {
                                'component': 'VCol',
                                'props': {
                                    'cols': 12,
                                    'md': 6
                                },
                                'content': [
                                    {
                                        'component': 'VTextField',
                                        'props': {
                                            'model': 'token',
                                            'label': 'IYUU Token',
                                        }
                                    }
                                ]
                            },
                            {
                                'component': 'VCol',
                                'props': {
                                    'cols': 12,
                                    'md': 6
                                },
                                'content': [
                                    {
                                        'component': 'VTextField',
                                        'props': {
                                            'model': 'cron',
                                            'label': '执行周期',
                                            'placeholder': '0 0 0 ? *'
                                        }
                                    }
                                ]
                            },
                        ]
                    },
                    {
                        'component': 'VRow',
                        'content': [
                            {
                                'component': 'VCol',
                                'props': {
                                    'cols': 12
                                },
                                'content': [
                                    {
                                        'component': 'VSelect',
                                        'props': {
                                            'chips': True,
                                            'multiple': True,
                                            'model': 'downloaders',
                                            'label': '辅种下载器',
                                            'items': [
                                                {'title': 'Qbittorrent', 'value': 'qbittorrent'},
                                                {'title': 'Transmission', 'value': 'transmission'}
                                            ]
                                        }
                                    }
                                ]
                            }
                        ]
                    },
                    {
                        'component': 'VRow',
                        'content': [
                            {
                                'component': 'VCol',
                                'props': {
                                    'cols': 12
                                },
                                'content': [
                                    {
                                        'component': 'VSelect',
                                        'props': {
                                            'chips': True,
                                            'multiple': True,
                                            'model': 'sites',
                                            'label': '辅种站点',
                                            'items': site_options
                                        }
                                    }
                                ]
                            }
                        ]
                    },
                    {
                        'component': 'VRow',
                        'content': [
                            {
                                'component': 'VCol',
                                'props': {
                                    'cols': 12
                                },
                                'content': [
                                    {
                                        'component': 'VTextField',
                                        'props': {
                                            'model': 'nolabels',
                                            'label': '不辅种标签',
                                            'placeholder': '使用,分隔多个标签'
                                        }
                                    }
                                ]
                            },
                            {
                                'component': 'VCol',
                                'props': {
                                    'cols': 12
                                },
                                'content': [
                                    {
                                        'component': 'VTextarea',
                                        'props': {
                                            'model': 'nopaths',
                                            'label': '不辅种数据文件目录',
                                            'rows': 3,
                                            'placeholder': '每一行一个目录'
                                        }
                                    }
                                ]
                            }
                        ]
                    },
                    {
                        'component': 'VRow',
                        'content': [
                            {
                                'component': 'VCol',
                                'props': {
                                    'cols': 12,
                                    'md': 6
                                },
                                'content': [
                                    {
                                        'component': 'VSwitch',
                                        'props': {
                                            'model': 'onlyonce',
                                            'label': '立即运行一次',
                                        }
                                    }
                                ]
                            },
                            {
                                'component': 'VCol',
                                'props': {
                                    'cols': 12,
                                    'md': 6
                                },
                                'content': [
                                    {
                                        'component': 'VSwitch',
                                        'props': {
                                            'model': 'clearcache',
                                            'label': '清除缓存后运行',
                                        }
                                    }
                                ]
                            }
                        ]
                    }
                ]
            }
        ], {
            "enabled": False,
            "onlyonce": False,
            "notify": False,
            "clearcache": False,
            "cron": "",
            "token": "",
            "downloaders": [],
            "sites": [],
            "nopaths": "",
            "nolabels": ""
        }

    def get_page(self) -> List[dict]:
        pass

    def __update_config(self):
        self.update_config({
            "enabled": self._enabled,
            "onlyonce": self._onlyonce,
            "clearcache": self._clearcache,
            "cron": self._cron,
            "token": self._token,
            "downloaders": self._downloaders,
            "sites": self._sites,
            "notify": self._notify,
            "nolabels": self._nolabels,
            "nopaths": self._nopaths,
            "success_caches": self._success_caches,
            "error_caches": self._error_caches,
            "permanent_error_caches": self._permanent_error_caches
        })

    def __get_downloader(self, dtype: str):
        """
        根据类型返回下载器实例
        """
        if dtype == "qbittorrent":
            return self.qb
        elif dtype == "transmission":
            return self.tr
        else:
            return None

    def auto_seed(self):
        """
        开始辅种
        """
        if not self.iyuuhelper:
            return
        logger.info("开始辅种任务 ...")

        # 计数器初始化
        self.total = 0
        self.realtotal = 0
        self.success = 0
        self.exist = 0
        self.fail = 0
        self.cached = 0
        # 扫描下载器辅种
        for downloader in self._downloaders:
            logger.info(f"开始扫描下载器 {downloader} ...")
            downloader_obj = self.__get_downloader(downloader)
            # 获取下载器中已完成的种子
            torrents = downloader_obj.get_completed_torrents()
            if torrents:
                logger.info(f"下载器 {downloader} 已完成种子数：{len(torrents)}")
            else:
                logger.info(f"下载器 {downloader} 没有已完成种子")
                continue
            hash_strs = []
            for torrent in torrents:
                if self._event.is_set():
                    logger.info(f"辅种服务停止")
                    return
                # 获取种子hash
                hash_str = self.__get_hash(torrent, downloader)
                if hash_str in self._error_caches or hash_str in self._permanent_error_caches:
                    logger.info(f"种子 {hash_str} 辅种失败且已缓存，跳过 ...")
                    continue
                save_path = self.__get_save_path(torrent, downloader)

                if self._nopaths and save_path:
                    # 过滤不需要转移的路径
                    nopath_skip = False
                    for nopath in self._nopaths.split('\n'):
                        if os.path.normpath(save_path).startswith(os.path.normpath(nopath)):
                            logger.info(f"种子 {hash_str} 保存路径 {save_path} 不需要辅种，跳过 ...")
                            nopath_skip = True
                            break
                    if nopath_skip:
                        continue

                # 获取种子标签
                torrent_labels = self.__get_label(torrent, downloader)
                if torrent_labels and self._nolabels:
                    is_skip = False
                    for label in self._nolabels.split(','):
                        if label in torrent_labels:
                            logger.info(f"种子 {hash_str} 含有不辅种标签 {label}，跳过 ...")
                            is_skip = True
                            break
                    if is_skip:
                        continue
                hash_strs.append({
                    "hash": hash_str,
                    "save_path": save_path
                })
            if hash_strs:
                logger.info(f"总共需要辅种的种子数：{len(hash_strs)}")
                # 分组处理，减少IYUU Api请求次数
                chunk_size = 200
                for i in range(0, len(hash_strs), chunk_size):
                    # 切片操作
                    chunk = hash_strs[i:i + chunk_size]
                    # 处理分组
                    self.__seed_torrents(hash_strs=chunk,
                                         downloader=downloader)
                # 触发校验检查
                self.check_recheck()
            else:
                logger.info(f"没有需要辅种的种子")
        # 保存缓存
        self.__update_config()
        # 发送消息
        if self._notify:
            if self.success or self.fail:
                self.post_message(
                    mtype=NotificationType.SiteMessage,
                    title="【IYUU自动辅种任务完成】",
                    text=f"服务器返回可辅种总数：{self.total}\n"
                         f"实际可辅种数：{self.realtotal}\n"
                         f"已存在：{self.exist}\n"
                         f"成功：{self.success}\n"
                         f"失败：{self.fail}\n"
                         f"{self.cached} 条失败记录已加入缓存"
                )
        logger.info("辅种任务执行完成")

    def check_recheck(self):
        """
        定时检查下载器中种子是否校验完成，校验完成且完整的自动开始辅种
        """
        if not self._recheck_torrents:
            return
        if self._is_recheck_running:
            return
        self._is_recheck_running = True
        for downloader in self._downloaders:
            # 需要检查的种子
            recheck_torrents = self._recheck_torrents.get(downloader) or []
            if not recheck_torrents:
                continue
            logger.info(f"开始检查下载器 {downloader} 的校验任务 ...")
            # 下载器
            downloader_obj = self.__get_downloader(downloader)
            # 获取下载器中的种子状态
            torrents, _ = downloader_obj.get_torrents(ids=recheck_torrents)
            if torrents:
                can_seeding_torrents = []
                for torrent in torrents:
                    # 获取种子hash
                    hash_str = self.__get_hash(torrent, downloader)
                    if self.__can_seeding(torrent, downloader):
                        can_seeding_torrents.append(hash_str)
                if can_seeding_torrents:
                    logger.info(f"共 {len(can_seeding_torrents)} 个任务校验完成，开始辅种 ...")
                    # 开始任务
                    downloader_obj.start_torrents(ids=can_seeding_torrents)
                    # 去除已经处理过的种子
                    self._recheck_torrents[downloader] = list(
                        set(recheck_torrents).difference(set(can_seeding_torrents)))
            elif torrents is None:
                logger.info(f"下载器 {downloader} 查询校验任务失败，将在下次继续查询 ...")
                continue
            else:
                logger.info(f"下载器 {downloader} 中没有需要检查的校验任务，清空待处理列表 ...")
                self._recheck_torrents[downloader] = []
        self._is_recheck_running = False

    def __seed_torrents(self, hash_strs: list, downloader: str):
        """
        执行一批种子的辅种
        """
        if not hash_strs:
            return
        logger.info(f"下载器 {downloader} 开始查询辅种，数量：{len(hash_strs)} ...")
        # 下载器中的Hashs
        hashs = [item.get("hash") for item in hash_strs]
        # 每个Hash的保存目录
        save_paths = {}
        for item in hash_strs:
            save_paths[item.get("hash")] = item.get("save_path")
        # 查询可辅种数据
        seed_list, msg = self.iyuuhelper.get_seed_info(hashs)
        if not isinstance(seed_list, dict):
            logger.warn(f"当前种子列表没有可辅种的站点：{msg}")
            return
        else:
            logger.info(f"IYUU返回可辅种数：{len(seed_list)}")
        # 遍历
        for current_hash, seed_info in seed_list.items():
            if not seed_info:
                continue
            seed_torrents = seed_info.get("torrent")
            if not isinstance(seed_torrents, list):
                seed_torrents = [seed_torrents]

            # 本次辅种成功的种子
            success_torrents = []

            for seed in seed_torrents:
                if not seed:
                    continue
                if not isinstance(seed, dict):
                    continue
                if not seed.get("sid") or not seed.get("info_hash"):
                    continue
                if seed.get("info_hash") in hashs:
                    logger.info(f"{seed.get('info_hash')} 已在下载器中，跳过 ...")
                    continue
                if seed.get("info_hash") in self._success_caches:
                    logger.info(f"{seed.get('info_hash')} 已处理过辅种，跳过 ...")
                    continue
                if seed.get("info_hash") in self._error_caches or seed.get("info_hash") in self._permanent_error_caches:
                    logger.info(f"种子 {seed.get('info_hash')} 辅种失败且已缓存，跳过 ...")
                    continue
                # 添加任务
                success = self.__download_torrent(seed=seed,
                                                  downloader=downloader,
                                                  save_path=save_paths.get(current_hash))
                if success:
                    success_torrents.append(seed.get("info_hash"))

            # 辅种成功的去重放入历史
            if len(success_torrents) > 0:
                self.__save_history(current_hash=current_hash,
                                    downloader=downloader,
                                    success_torrents=success_torrents)

        logger.info(f"下载器 {downloader} 辅种完成")

    def __save_history(self, current_hash: str, downloader: str, success_torrents: []):
        """
        [
            {
                "downloader":"2",
                "torrents":[
                    "248103a801762a66c201f39df7ea325f8eda521b",
                    "bd13835c16a5865b01490962a90b3ec48889c1f0"
                ]
            },
            {
                "downloader":"3",
                "torrents":[
                    "248103a801762a66c201f39df7ea325f8eda521b",
                    "bd13835c16a5865b01490962a90b3ec48889c1f0"
                ]
            }
        ]
        """
        try:
            # 查询当前Hash的辅种历史
            seed_history = self.get_data(key=current_hash) or []

            new_history = True
            if len(seed_history) > 0:
                for history in seed_history:
                    if not history:
                        continue
                    if not isinstance(history, dict):
                        continue
                    if not history.get("downloader"):
                        continue
                    # 如果本次辅种下载器之前有过记录则继续添加
                    if str(history.get("downloader")) == downloader:
                        history_torrents = history.get("torrents") or []
                        history["torrents"] = list(set(history_torrents + success_torrents))
                        new_history = False
                        break

            # 本次辅种下载器之前没有成功记录则新增
            if new_history:
                seed_history.append({
                    "downloader": downloader,
                    "torrents": list(set(success_torrents))
                })

            # 保存历史
            self.save_data(key=current_hash,
                           value=seed_history)
        except Exception as e:
            print(str(e))

    def __download(self, downloader: str, content: bytes,
                   save_path: str) -> Optional[str]:
        """
        添加下载任务
        """
        if downloader == "qbittorrent":
            # 生成随机Tag
            tag = StringUtils.generate_random_str(10)
            state = self.qb.add_torrent(content=content,
                                        download_dir=save_path,
                                        is_paused=True,
                                        tag=["已整理", "辅种", tag])
            if not state:
                return None
            else:
                # 获取种子Hash
                torrent_hash = self.qb.get_torrent_id_by_tag(tags=tag)
                if not torrent_hash:
                    logger.error(f"{downloader} 下载任务添加成功，但获取任务信息失败！")
                    return None
            return torrent_hash
        elif downloader == "transmission":
            # 添加任务
            torrent = self.tr.add_torrent(content=content,
                                          download_dir=save_path,
                                          is_paused=True,
                                          labels=["已整理", "辅种"])
            if not torrent:
                return None
            else:
                return torrent.hashString

        logger.error(f"不支持的下载器：{downloader}")
        return None

    def __download_torrent(self, seed: dict, downloader: str, save_path: str):
        """
        下载种子
        torrent: {
                    "sid": 3,
                    "torrent_id": 377467,
                    "info_hash": "a444850638e7a6f6220e2efdde94099c53358159"
                }
        """

        def __is_special_site(url):
            """
            判断是否为特殊站点（是否需要添加https）
            """
            if "hdsky.me" in url:
                return False
            return True

        self.total += 1
        # 获取种子站点及下载地址模板
        site_url, download_page = self.iyuuhelper.get_torrent_url(seed.get("sid"))
        if not site_url or not download_page:
            # 加入缓存
            self._error_caches.append(seed.get("info_hash"))
            self.fail += 1
            self.cached += 1
            return False
        # 查询站点
        site_domain = StringUtils.get_url_domain(site_url)
        # 站点信息
        site_info = self.sites.get_indexer(site_domain)
        if not site_info or not site_info.get('url'):
            logger.debug(f"没有维护种子对应的站点：{site_url}")
            return False
        if self._sites and site_info.get('id') not in self._sites:
            logger.info("当前站点不在选择的辅种站点范围，跳过 ...")
            return False
        self.realtotal += 1
        # 查询hash值是否已经在下载器中
        downloader_obj = self.__get_downloader(downloader)
        torrent_info, _ = downloader_obj.get_torrents(ids=[seed.get("info_hash")])
        if torrent_info:
            logger.info(f"{seed.get('info_hash')} 已在下载器中，跳过 ...")
            self.exist += 1
            return False
        # 站点流控
        check, checkmsg = self.sites.check(site_domain)
        if check:
            logger.warn(checkmsg)
            self.fail += 1
            return False
        # 下载种子
        torrent_url = self.__get_download_url(seed=seed,
                                              site=site_info,
                                              base_url=download_page)
        if not torrent_url:
            # 加入失败缓存
            self._error_caches.append(seed.get("info_hash"))
            self.fail += 1
            self.cached += 1
            return False
        # 强制使用Https
        if __is_special_site(torrent_url):
            if "?" in torrent_url:
                torrent_url += "&https=1"
            else:
                torrent_url += "?https=1"
        # 下载种子文件
        _, content, _, _, error_msg = self.torrent.download_torrent(
            url=torrent_url,
            cookie=site_info.get("cookie"),
            ua=site_info.get("ua") or settings.USER_AGENT,
            proxy=site_info.get("proxy"))
        if not content:
            # 下载失败
            self.fail += 1
            # 加入失败缓存
            if error_msg and ('无法打开链接' in error_msg or '触发站点流控' in error_msg):
                self._error_caches.append(seed.get("info_hash"))
            else:
                # 种子不存在的情况
                self._permanent_error_caches.append(seed.get("info_hash"))
            logger.error(f"下载种子文件失败：{torrent_url}")
            return False
        # 添加下载，辅种任务默认暂停
        logger.info(f"添加下载任务：{torrent_url} ...")
        download_id = self.__download(downloader=downloader,
                                      content=content,
                                      save_path=save_path)
        if not download_id:
            # 下载失败
            self.fail += 1
            # 加入失败缓存
            self._error_caches.append(seed.get("info_hash"))
            return False
        else:
            self.success += 1
            # 追加校验任务
            logger.info(f"添加校验检查任务：{download_id} ...")
            if not self._recheck_torrents.get(downloader):
                self._recheck_torrents[downloader] = []
            self._recheck_torrents[downloader].append(download_id)
            # 下载成功
            logger.info(f"成功添加辅种下载，站点：{site_info.get('name')}，种子链接：{torrent_url}")
            # TR会自动校验
            if downloader == "qbittorrent":
                # 开始校验种子
                downloader_obj.recheck_torrents(ids=[download_id])
            # 成功也加入缓存，有一些改了路径校验不通过的，手动删除后，下一次又会辅上
            self._success_caches.append(seed.get("info_hash"))
            return True

    @staticmethod
    def __get_hash(torrent: Any, dl_type: str):
        """
        获取种子hash
        """
        try:
            return torrent.get("hash") if dl_type == "qbittorrent" else torrent.hashString
        except Exception as e:
            print(str(e))
            return ""

    @staticmethod
    def __get_label(torrent: Any, dl_type: str):
        """
        获取种子标签
        """
        try:
            return [str(tag).strip() for tag in torrent.get("tags").split(',')] \
                if dl_type == "qbittorrent" else torrent.labels or []
        except Exception as e:
            print(str(e))
            return []

    @staticmethod
    def __can_seeding(torrent: Any, dl_type: str):
        """
        判断种子是否可以做种并处于暂停状态
        """
        try:
            return torrent.get("state") == "pausedUP" if dl_type == "qbittorrent" \
                else (torrent.status.stopped and torrent.percent_done == 1)
        except Exception as e:
            print(str(e))
            return False

    @staticmethod
    def __get_save_path(torrent: Any, dl_type: str):
        """
        获取种子保存路径
        """
        try:
            return torrent.get("save_path") if dl_type == "qbittorrent" else torrent.download_dir
        except Exception as e:
            print(str(e))
            return ""

    def __get_download_url(self, seed: dict, site: CommentedMap, base_url: str):
        """
        拼装种子下载链接
        """

        def __is_mteam(url: str):
            """
            判断是否为mteam站点
            """
            return True if "m-team." in url else False

        def __get_mteam_enclosure(tid: str):
            """
            获取mteam种子下载链接
            """
            _apikey = self.systemconfig.get(f"site.m-team.apikey")
            if not _apikey:
                logger.error("m-team站点的apikey未配置")
                return None
            with RequestUtils(
                    headers={
                        'Content-Type': 'application/json',
                        'User-Agent': f'{site.get("ua")}',
                        'Accept': 'application/json, text/plain, */*',
                        'x-api-key': _apikey
                    }
            ).post_res(f"{site.get('url')}api/torrent/genDlToken", params={
                'id': tid
            }) as res:
                if not res:
                    logger.warn(f"m-team 获取种子下载链接失败：{tid}")
                    return None
                return res.json().get("data")

        def __is_special_site(url: str):
            """
            判断是否为特殊站点
            """
            spec_params = ["hash=", "authkey="]
            if any(field in base_url for field in spec_params):
                return True
            if "hdchina.org" in url:
                return True
            if "hdsky.me" in url:
                return True
            if "hdcity.in" in url:
                return True
            if "totheglory.im" in url:
                return True
            return False

        try:
            if __is_mteam(site.get('url')):
                # 调用mteam接口获取下载链接
                return __get_mteam_enclosure(seed.get("torrent_id"))
            elif __is_special_site(site.get('url')):
                # 从详情页面获取下载链接
                return self.__get_torrent_url_from_page(seed=seed, site=site)
            else:
                download_url = base_url.replace(
                    "id={}",
                    "id={id}"
                ).replace(
                    "/{}",
                    "/{id}"
                ).replace(
                    "/{torrent_key}",
                    ""
                ).format(
                    **{
                        "id": seed.get("torrent_id"),
                        "passkey": site.get("passkey") or '',
                        "uid": site.get("uid") or '',
                    }
                )
                if download_url.count("{"):
                    logger.warn(f"当前不支持该站点的辅助任务，Url转换失败：{seed}")
                    return None
                download_url = re.sub(r"[&?]passkey=", "",
                                      re.sub(r"[&?]uid=", "",
                                             download_url,
                                             flags=re.IGNORECASE),
                                      flags=re.IGNORECASE)
                return f"{site.get('url')}{download_url}"
        except Exception as e:
            logger.warn(f"{site.get('name')} Url转换失败，{str(e)}：site_url={site.get('url')}，base_url={base_url}, seed={seed}")
            return self.__get_torrent_url_from_page(seed=seed, site=site)

    def __get_torrent_url_from_page(self, seed: dict, site: dict):
        """
        从详情页面获取下载链接
        """
        if not site.get('url'):
            logger.warn(f"站点 {site.get('name')} 未获取站点地址，无法获取种子下载链接")
            return None
        try:
            page_url = f"{site.get('url')}details.php?id={seed.get('torrent_id')}&hit=1"
            logger.info(f"正在获取种子下载链接：{page_url} ...")
            res = RequestUtils(
                cookies=site.get("cookie"),
                ua=site.get("ua"),
                proxies=settings.PROXY if site.get("proxy") else None
            ).get_res(url=page_url)
            if res is not None and res.status_code in (200, 500):
                if "charset=utf-8" in res.text or "charset=UTF-8" in res.text:
                    res.encoding = "UTF-8"
                else:
                    res.encoding = res.apparent_encoding
                if not res.text:
                    logger.warn(f"获取种子下载链接失败，页面内容为空：{page_url}")
                    return None
                # 使用xpath从页面中获取下载链接
                html = etree.HTML(res.text)
                for xpath in self._torrent_xpaths:
                    download_url = html.xpath(xpath)
                    if download_url:
                        download_url = download_url[0]
                        logger.info(f"获取种子下载链接成功：{download_url}")
                        if not download_url.startswith("http"):
                            if download_url.startswith("/"):
                                download_url = f"{site.get('url')}{download_url[1:]}"
                            else:
                                download_url = f"{site.get('url')}{download_url}"
                        return download_url
                logger.warn(f"获取种子下载链接失败，未找到下载链接：{page_url}")
                return None
            else:
                logger.error(f"获取种子下载链接失败，请求失败：{page_url}，{res.status_code if res else ''}")
                return None
        except Exception as e:
            logger.warn(f"获取种子下载链接失败：{str(e)}")
            return None

    def stop_service(self):
        """
        退出插件
        """
        try:
            if self._scheduler:
                self._scheduler.remove_all_jobs()
                if self._scheduler.running:
                    self._event.set()
                    self._scheduler.shutdown()
                    self._event.clear()
                self._scheduler = None
        except Exception as e:
            print(str(e))

    def __custom_sites(self) -> List[Any]:
        custom_sites = []
        custom_sites_config = self.get_config("CustomSites")
        if custom_sites_config and custom_sites_config.get("enabled"):
            custom_sites = custom_sites_config.get("sites")
        return custom_sites

    @eventmanager.register(EventType.SiteDeleted)
    def site_deleted(self, event):
        """
        删除对应站点选中
        """
        site_id = event.event_data.get("site_id")
        config = self.get_config()
        if config:
            sites = config.get("sites")
            if sites:
                if isinstance(sites, str):
                    sites = [sites]

                # 删除对应站点
                if site_id:
                    sites = [site for site in sites if int(site) != int(site_id)]
                else:
                    # 清空
                    sites = []

                # 若无站点，则停止
                if len(sites) == 0:
                    self._enabled = False

                self._sites = sites
                # 保存配置
                self.__update_config()<|MERGE_RESOLUTION|>--- conflicted
+++ resolved
@@ -34,11 +34,7 @@
     # 插件图标
     plugin_icon = "IYUU.png"
     # 插件版本
-<<<<<<< HEAD
-    plugin_version = "1.4.1"
-=======
     plugin_version = "1.5"
->>>>>>> ead01e5a
     # 插件作者
     plugin_author = "jxxghp"
     # 作者主页
